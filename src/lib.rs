//! # smol-symbol 💠
//!
//! [![Crates.io](https://img.shields.io/crates/v/smol-symbol)](https://crates.io/crates/smol-symbol)
//! [![docs.rs](https://img.shields.io/docsrs/smol-symbol?label=docs)](https://docs.rs/smol-symbol/latest/smol_symbol/)
//! [![Build Status](https://img.shields.io/github/actions/workflow/status/sam0x17/smol-symbol/ci.yaml)](https://github.com/sam0x17/smol-symbol/actions/workflows/ci.yaml?query=branch%3Amain)
//! [![MIT License](https://img.shields.io/github/license/sam0x17/smol-symbol)](https://github.com/sam0x17/smol-symbol/blob/main/LICENSE)
//!
//! This crate provides the ability to create globally unique (per input value),
//! human-readable [`Symbol`]s at compile-time as well as at run-time, that are meant to be
//! reminiscent of the `Symbol` type in the Crystal programming language.
//!
//! Where this crate differs is the alphabet and length of our [`Symbol`] is a bit more
//! restrictive, allowing us to encode the entire text of each [`Symbol`] as a [`u128`]
//! internally. The only caveat is we are limited to 25 characters of length and an alphabet
//! consisting of lowercase a-z as well as `_`.
//!
//! The [`Symbol`] type can be created at compile-time using the convenient [`s!`] macro, and
//! can also be created using the [`From<Into<String>>`] impl at runtime, though this is not as
//! efficient as using the [`s!`] macro.
//!
//! The [`Symbol`] type can also be turned into a [`String`] via a convenient [`Into<String>`].
//!
//! We also provide the ability to define custom alphabets that use the more general
//! [`CustomSymbol`] type via a handy [`custom_alphabet!`] macro, allowing you to alter these
//! restrictions directly (smaller alphabet = larger max length for a symbol) and add support
//! for other languages or less restrictive character sets. The only invariant that can't be
//! customized at the moment is [`CustomSymbol`] will always use a [`u128`] as its backing data
//! store.
//!
//! ### Example
#![doc = docify::embed_run!("tests/tests.rs", symbol_type_example)]
//!
//! See the docs for [`Symbol`] and [`s!`] for more detailed information.

#![no_std]

#[cfg(all(doc, feature = "generate-readme"))]
docify::compile_markdown!("README.docify.md", "README.md");

extern crate alloc;

use alloc::string::String;
use core::{
<<<<<<< HEAD
    fmt::{Debug, Display, Formatter, Result, Write},
=======
    fmt::{Debug, Display, Formatter, Result},
    hash::Hash,
>>>>>>> f2f24a3f
    marker::PhantomData,
};

pub use smol_symbol_macros::*;

/// A compact representation for a (maximum of) 25-character identifier consisting of only
/// lowercase a-z as well as `_`. Internally this data is converted to a [`u128`], allowing for
/// trivial comparison operations between symbols.
///
/// [`Symbol`]s can be created _at compile time_ using the powerful [`s!`] macro. This is the
/// preferred way of creating symbols as it incurs zero overhead at runtime.
///
/// [`Symbol`]s can also be created at runtime, albeit slower than using the [`s!`] macro, via
/// a convenient [`From<AsRef<str>>`] impl on [`Symbol`].
///
/// The [`Symbol`] struct itself impls many useful traits, including [`Copy`], [`Clone`],
/// [`Eq`], [`Ord`], [`Hash`], [`Display`], [`Debug`], [`Send`], and [`Sync`], allowing for a
/// variety of scenarios and use-cases.
///
/// ### Example
#[doc = docify::embed_run!("tests/tests.rs", test_basics)]
pub type Symbol = CustomSymbol<{ DefaultAlphabet::LEN }, DefaultAlphabet>;

/// Represents a custom alphabet for use with [`CustomSymbol`]. To create one of these you
/// should use the [`custom_alphabet!`] macro, as there are several functions you need to
/// define in addition to implementing the trait.
pub trait Alphabet<const N: usize>: Copy + Clone + PartialEq + Eq {
    /// An array of [`char`]'s representing the raw UTF-8 characters that are allowed in this
    /// [`Alphabet`]. All characters in this array should be unique and should be valid
    /// characters that could appear in an [identifier](https://doc.rust-lang.org/reference/identifiers.html).
    const ALPHABET: [char; N];

    /// Auto-generated constant that provides easy access to the size/length of this [`Alphabet`].
    const LEN: usize = N;

    /// Auto-generated constant that provides easy access to the size/length of this
    /// [`Alphabet`] as a [`u128`], for performance reasons.
    const LEN_U218: u128 = Self::LEN as u128;

    /// Auto-generated constant that determines the maximum length a [`CustomSymbol`] using
    /// this [`Alphabet`] could be, based on the number of bits used per symbol character.
    const MAX_SYMBOL_LEN: usize = 128 / ceil_log2(Self::LEN + 1);

    /// Returns the 1-based (0 is reserved) index of this [`char`] in this [`Alphabet`]. An
    /// automatic implementation of this is provided by the [`custom_alphabet!`] macro.
    fn invert_char(c: char) -> core::result::Result<u128, SymbolParsingError>;
}

custom_alphabet!(DefaultAlphabet, abcdefghijklmnopqrstuvwxyz_);

/// The base type used for [`Symbol`] and any custom [`Alphabet`]'s that have been created
/// using [`custom_alphabet!`].
///
/// Typically to create a [`Symbol`] or [`CustomSymbol`], you will want to use the [`s!`] macro.
#[derive(Copy, Clone)]
#[repr(transparent)]
pub struct CustomSymbol<const N: usize, A: Alphabet<N>> {
    _alphabet: PhantomData<A>,
    data: u128,
}

impl<const N: usize, A: Alphabet<N>> CustomSymbol<N, A> {
    /// Used internally by the [`s!`] macro to create a [`Symbol`] or [`CustomSymbol`] from a
    /// raw [`u128`] generated by the macro's interaction with some const fns.
    pub const fn from_raw(data: u128) -> Self {
        CustomSymbol {
            _alphabet: PhantomData,
            data,
        }
    }

    /// Converts this [`Symbol`] or [`CustomSymbol`] into a human-readable [`String`]
    /// representation. This is only possible because the [`u128`] used as the backing for
    /// [`CustomSymbol`] encodes all bits of information for each character in the
    /// [`CustomSymbol`].
    pub fn name(&self) -> String {
        let mut rem = self.data;
        let char_size = (A::ALPHABET.len() + 1) as u128;
        let mut result = String::with_capacity(A::MAX_SYMBOL_LEN);
        while rem != 0 {
            let it = rem % char_size;
            rem -= it;
            rem /= char_size;
            result.push(A::ALPHABET[it as usize - 1]);
        }
        result
    }
}

impl<const N: usize, A: Alphabet<N>> PartialEq for CustomSymbol<N, A> {
    fn eq(&self, other: &Self) -> bool {
        self.data == other.data
    }
}
impl<const N: usize, A: Alphabet<N>> Eq for CustomSymbol<N, A> {}
impl<const N: usize, A: Alphabet<N>> Hash for CustomSymbol<N, A> {
    fn hash<H: core::hash::Hasher>(&self, state: &mut H) {
        self.data.hash(state);
    }
}
impl<const N: usize, A: Alphabet<N>> PartialOrd for CustomSymbol<N, A> {
    fn partial_cmp(&self, other: &Self) -> Option<core::cmp::Ordering> {
        Some(self.cmp(other))
    }
}
impl<const N: usize, A: Alphabet<N>> Ord for CustomSymbol<N, A> {
    fn cmp(&self, other: &Self) -> core::cmp::Ordering {
        self.data.cmp(&other.data)
    }
}

impl<const N: usize, A: Alphabet<N>> From<CustomSymbol<N, A>> for u128 {
    fn from(value: CustomSymbol<N, A>) -> Self {
        value.data
    }
}

/// Thrown when an attempt was made to parse an invalid [`CustomSymbol`] / [`Symbol`]. This can
/// occur when the underlying ident or string is too long, too short, or contains invalid
/// character (characters not in the specified [`Alphabet`]).
pub struct SymbolParsingError;

pub const PARSING_ERROR_MSG: &'static str =
    "To be a valid `Symbol` or `CustomSymbol`, the provided ident or string must be at least one \
    character long, at most `Alphabet::MAX_SYMBOL_LEN` characters long, and consist only of \
    characters that are included in the `Alphabet`. No other characters are permitted, nor is \
    whitespace of any kind.";

impl Debug for SymbolParsingError {
    fn fmt(&self, f: &mut Formatter<'_>) -> Result {
        f.write_str(PARSING_ERROR_MSG)
    }
}

impl<const N: usize, A: Alphabet<N>> TryFrom<&str> for CustomSymbol<N, A> {
    type Error = SymbolParsingError;

    /// Attempts to interpret the provided string as a valid [`Symbol`] / [`CustomSymbol`]. The usual parsing
    /// rules for [`CustomSymbol`] apply, namely:
    /// - At least one character
    /// - At most `Alphabet::MAX_SYMBOL_LEN` characters
    /// - Only characters that are contained in the [`Alphabet`].
    ///
    /// If any of these requirements are violated, a generic [`SymbolParsingError`] is returned
    /// and parsing will abort.
    fn try_from(value: &str) -> core::result::Result<Self, Self::Error> {
        if value.is_empty() || value.len() > A::MAX_SYMBOL_LEN {
            return Err(SymbolParsingError {});
        }
        let mut data: u128 = 0;
        for c in value.chars().rev() {
            data *= A::LEN_U218 + 1;
            data += A::invert_char(c)?;
        }
        Ok(CustomSymbol {
            _alphabet: PhantomData,
            data,
        })
    }
}

impl<const N: usize, A: Alphabet<N>> TryFrom<String> for CustomSymbol<N, A> {
    type Error = SymbolParsingError;

    fn try_from(value: String) -> core::result::Result<Self, Self::Error> {
        CustomSymbol::try_from(value.as_str())
    }
}

impl<const N: usize, A: Alphabet<N>> TryFrom<&String> for CustomSymbol<N, A> {
    type Error = SymbolParsingError;

    fn try_from(value: &String) -> core::result::Result<Self, Self::Error> {
        CustomSymbol::try_from(value.as_str())
    }
}

impl<const N: usize, A: Alphabet<N>> From<CustomSymbol<N, A>> for String {
    fn from(value: CustomSymbol<N, A>) -> Self {
        value.name()
    }
}

impl<const N: usize, A: Alphabet<N>> From<&CustomSymbol<N, A>> for String {
    fn from(value: &CustomSymbol<N, A>) -> Self {
        (*value).into()
    }
}

impl<const N: usize, A: Alphabet<N>> Debug for CustomSymbol<N, A> {
    fn fmt(&self, f: &mut Formatter<'_>) -> Result {
        f.debug_struct("Symbol")
            .field("data", &self.data)
            .field("symbol", &String::from(*self))
            .finish()
    }
}

impl<const N: usize, A: Alphabet<N>> Display for CustomSymbol<N, A> {
    fn fmt(&self, f: &mut Formatter<'_>) -> Result {
        let value: String = self.name();
        f.write_str(&value)
    }
}

/// Internal function used to calculate the `ceil(log2(x))` when determining the
/// `MAX_SYMBOL_LEN` of an [`Alphabet`].
const fn ceil_log2(x: usize) -> usize {
    let mut n = x;
    let mut log = 0;
    while n > 1 {
        n = (n + 1) / 2; // ceil division
        log += 1;
    }
    log
}<|MERGE_RESOLUTION|>--- conflicted
+++ resolved
@@ -41,12 +41,8 @@
 
 use alloc::string::String;
 use core::{
-<<<<<<< HEAD
-    fmt::{Debug, Display, Formatter, Result, Write},
-=======
     fmt::{Debug, Display, Formatter, Result},
     hash::Hash,
->>>>>>> f2f24a3f
     marker::PhantomData,
 };
 
